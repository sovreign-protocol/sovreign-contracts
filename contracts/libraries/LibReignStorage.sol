// SPDX-License-Identifier: Apache-2.0
pragma solidity 0.7.6;
pragma experimental ABIEncoderV2;

import "@openzeppelin/contracts/token/ERC20/IERC20.sol";

library LibReignStorage {
<<<<<<< HEAD
    bytes32 constant STORAGE_POSITION =
        keccak256("sovreign.diamond.reign.storage");

=======
    bytes32 constant STORAGE_POSITION = keccak256("org.sovreign.reign.storage");
>>>>>>> d1461339
    struct Checkpoint {
        uint256 timestamp;
        uint256 amount;
    }

    struct EpochBalance {
        uint128 epochId;
        uint128 multiplier;
        uint256 startBalance;
        uint256 newDeposits;
    }

    struct Stake {
        uint256 timestamp;
        uint256 amount;
        uint256 expiryTimestamp;
        address delegatedTo;
        uint256 stakingBoost;
    }

    struct Storage {
        bool initialized;
        // mapping of user address to history of Stake objects
        // every user action creates a new object in the history
        mapping(address => Stake[]) userStakeHistory;
        mapping(address => EpochBalance[]) userBalanceHistory;
        mapping(address => uint128) lastWithdrawEpochId;
        // array of reign staked Checkpoint
        // deposits/withdrawals create a new object in the history (max one per block)
        Checkpoint[] reignStakedHistory;
        // mapping of user address to history of delegated power
        // every delegate/stopDelegate call create a new checkpoint (max one per block)
        mapping(address => Checkpoint[]) delegatedPowerHistory;
        IERC20 reign; // the reign Token
        uint256 epoch1Start;
        uint256 epochDuration;
    }

    function reignStorage() internal pure returns (Storage storage ds) {
        bytes32 position = STORAGE_POSITION;
        assembly {
            ds.slot := position
        }
    }
}<|MERGE_RESOLUTION|>--- conflicted
+++ resolved
@@ -5,13 +5,9 @@
 import "@openzeppelin/contracts/token/ERC20/IERC20.sol";
 
 library LibReignStorage {
-<<<<<<< HEAD
-    bytes32 constant STORAGE_POSITION =
-        keccak256("sovreign.diamond.reign.storage");
 
-=======
     bytes32 constant STORAGE_POSITION = keccak256("org.sovreign.reign.storage");
->>>>>>> d1461339
+
     struct Checkpoint {
         uint256 timestamp;
         uint256 amount;
