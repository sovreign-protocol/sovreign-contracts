--- conflicted
+++ resolved
@@ -56,16 +56,6 @@
         require(interestStrategy != address(0), "SoVReign: ZERO_ADDRESS");
         require(oracle != address(0), "SoVReign: ZERO_ADDRESS");
 
-        require(
-<<<<<<< HEAD
-            IOracle(oracle).owner_address() == reignDAO,
-            "Oracle needs to be governed by DAO"
-        );
-=======
-            InterestStrategyInterface(interestStrategy).reignDAO() == reignDAO,
-            "Interest Strategy needs to be governed by DAO"
-        );
-
         // TODO
         // IMPORTANT: we removed this for testing reasons for now.
         // Maybe this should be done off-chain? Like, highlight on the
@@ -74,7 +64,6 @@
         //    IOracle(oracle).owner_address() == reignDAO,
         //    "Oracle needs to be governed by DAO"
         //);
->>>>>>> 92b77f41
 
         require(
             getPool[underlyingToken] == address(0),
